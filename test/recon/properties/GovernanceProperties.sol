--- conflicted
+++ resolved
@@ -153,7 +153,6 @@
         }
     }
 
-<<<<<<< HEAD
     // sum of voting power for users that allocated to an initiative == the voting power of the initiative
     function property_sum_of_user_voting_weights() public {
         // loop through all users 
@@ -176,10 +175,7 @@
             eq(initiativeWeight, userWeightAccumulatorForInitiative, "initiative voting weights and user's allocated weight differs for initiative");
         }
     }
-=======
-    // View vs non view
 
->>>>>>> 36f83271
 
     function _getUserAllocation(address theUser, address initiative) internal view returns (uint88 votes, uint88 vetos) {
         (votes, vetos, ) = governance.lqtyAllocatedByUserToInitiative(theUser, initiative);
