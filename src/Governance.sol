--- conflicted
+++ resolved
@@ -484,17 +484,11 @@
 
             emit AllocateLQTY(msg.sender, initiative, deltaLQTYVotes, deltaLQTYVetos, currentEpoch);
 
-<<<<<<< HEAD
-            try IInitiative(initiative).onAfterAllocateLQTY(
-                currentEpoch, msg.sender, userState, allocation, initiativeState
-            ) {} catch {}
-=======
             // try IInitiative(initiative).onAfterAllocateLQTY(
-            //     currentEpoch, msg.sender, allocation.voteLQTY, allocation.vetoLQTY
+            //     currentEpoch, msg.sender, userState, allocation, initiativeState
             // ) {} catch {}
             // Replaces try / catch | Enforces sufficient gas is passed
-            safeCallWithMinGas(initiative, MIN_GAS_TO_HOOK, 0, abi.encodeCall(IInitiative.onAfterAllocateLQTY, (currentEpoch, msg.sender, allocation.voteLQTY, allocation.vetoLQTY)));
->>>>>>> 951e3d6f
+            safeCallWithMinGas(initiative, MIN_GAS_TO_HOOK, 0, abi.encodeCall(IInitiative.onAfterAllocateLQTY, (currentEpoch, msg.sender, userState, allocation, initiativeState)));
         }
 
         require(
