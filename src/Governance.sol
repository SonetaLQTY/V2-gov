// SPDX-License-Identifier: MIT
pragma solidity ^0.8.24;

import {console} from "forge-std/console.sol";

import {IERC20} from "openzeppelin-contracts/contracts/interfaces/IERC20.sol";
import {SafeERC20} from "openzeppelin-contracts/contracts/token/ERC20/utils/SafeERC20.sol";
import {ReentrancyGuard} from "openzeppelin-contracts/contracts/utils/ReentrancyGuard.sol";

import {IGovernance} from "./interfaces/IGovernance.sol";
import {IInitiative} from "./interfaces/IInitiative.sol";
import {ILQTYStaking} from "./interfaces/ILQTYStaking.sol";

import {UserProxy} from "./UserProxy.sol";
import {UserProxyFactory} from "./UserProxyFactory.sol";

import {add, max, abs} from "./utils/Math.sol";
import {Multicall} from "./utils/Multicall.sol";
import {WAD, PermitParams} from "./utils/Types.sol";

import {SafeCastLib} from "lib/solmate/src/utils/SafeCastLib.sol";

/// @title Governance: Modular Initiative based Governance
contract Governance is Multicall, UserProxyFactory, ReentrancyGuard, IGovernance {
    using SafeERC20 for IERC20;

    /// @inheritdoc IGovernance
    ILQTYStaking public immutable stakingV1;
    /// @inheritdoc IGovernance
    IERC20 public immutable lqty;
    /// @inheritdoc IGovernance
    IERC20 public immutable bold;
    /// @inheritdoc IGovernance
    uint256 public immutable EPOCH_START;
    /// @inheritdoc IGovernance
    uint256 public immutable EPOCH_DURATION;
    /// @inheritdoc IGovernance
    uint256 public immutable EPOCH_VOTING_CUTOFF;
    /// @inheritdoc IGovernance
    uint256 public immutable MIN_CLAIM;
    /// @inheritdoc IGovernance
    uint256 public immutable MIN_ACCRUAL;
    /// @inheritdoc IGovernance
    uint256 public immutable REGISTRATION_FEE;
    /// @inheritdoc IGovernance
    uint256 public immutable REGISTRATION_THRESHOLD_FACTOR;
    /// @inheritdoc IGovernance
    uint256 public immutable UNREGISTRATION_THRESHOLD_FACTOR;
    /// @inheritdoc IGovernance
    uint256 public immutable REGISTRATION_WARM_UP_PERIOD;
    /// @inheritdoc IGovernance
    uint256 public immutable UNREGISTRATION_AFTER_EPOCHS;
    /// @inheritdoc IGovernance
    uint256 public immutable VOTING_THRESHOLD_FACTOR;

    /// @inheritdoc IGovernance
    uint256 public boldAccrued;

    /// @inheritdoc IGovernance
    VoteSnapshot public votesSnapshot;
    /// @inheritdoc IGovernance
    mapping(address => InitiativeVoteSnapshot) public votesForInitiativeSnapshot;

    /// @inheritdoc IGovernance
    GlobalState public globalState;
    /// @inheritdoc IGovernance
    mapping(address => UserState) public userStates;
    /// @inheritdoc IGovernance
    mapping(address => InitiativeState) public initiativeStates;
    /// @inheritdoc IGovernance
    mapping(address => mapping(address => Allocation)) public lqtyAllocatedByUserToInitiative;
    /// @inheritdoc IGovernance
    mapping(address => uint16) public override registeredInitiatives;

<<<<<<< HEAD
    error RegistrationFailed(address initiative);
=======
    uint16 constant UNREGISTERED_INITIATIVE = type(uint16).max;
>>>>>>> c1945bf7

    constructor(
        address _lqty,
        address _lusd,
        address _stakingV1,
        address _bold,
        Configuration memory _config,
        address[] memory _initiatives
    ) UserProxyFactory(_lqty, _lusd, _stakingV1) {
        stakingV1 = ILQTYStaking(_stakingV1);
        lqty = IERC20(_lqty);
        bold = IERC20(_bold);
        require(_config.minClaim <= _config.minAccrual, "Gov: min-claim-gt-min-accrual");
        REGISTRATION_FEE = _config.registrationFee;
        REGISTRATION_THRESHOLD_FACTOR = _config.registrationThresholdFactor;
        UNREGISTRATION_THRESHOLD_FACTOR = _config.unregistrationThresholdFactor;
        REGISTRATION_WARM_UP_PERIOD = _config.registrationWarmUpPeriod;
        UNREGISTRATION_AFTER_EPOCHS = _config.unregistrationAfterEpochs;
        VOTING_THRESHOLD_FACTOR = _config.votingThresholdFactor;
        MIN_CLAIM = _config.minClaim;
        MIN_ACCRUAL = _config.minAccrual;
        EPOCH_START = _config.epochStart;
        require(_config.epochDuration > 0, "Gov: epoch-duration-zero");
        EPOCH_DURATION = _config.epochDuration;
        require(_config.epochVotingCutoff < _config.epochDuration, "Gov: epoch-voting-cutoff-gt-epoch-duration");
        EPOCH_VOTING_CUTOFF = _config.epochVotingCutoff;
        for (uint256 i = 0; i < _initiatives.length; i++) {
            initiativeStates[_initiatives[i]] = InitiativeState(0, 0, 0, 0, 0);
            registeredInitiatives[_initiatives[i]] = 1;
        }
    }

    function _averageAge(uint32 _currentTimestamp, uint32 _averageTimestamp) internal pure returns (uint32) {
        if (_averageTimestamp == 0 || _currentTimestamp < _averageTimestamp) return 0;
        return _currentTimestamp - _averageTimestamp;
    }

    function _calculateAverageTimestamp(
        uint32 _prevOuterAverageTimestamp,
        uint32 _newInnerAverageTimestamp,
        uint88 _prevLQTYBalance,
        uint88 _newLQTYBalance
    ) internal view returns (uint32) {
        if (_newLQTYBalance == 0) return 0;

        uint32 prevOuterAverageAge = _averageAge(uint32(block.timestamp), _prevOuterAverageTimestamp);
        uint32 newInnerAverageAge = _averageAge(uint32(block.timestamp), _newInnerAverageTimestamp);

        uint88 newOuterAverageAge;
        if (_prevLQTYBalance <= _newLQTYBalance) {
            uint88 deltaLQTY = _newLQTYBalance - _prevLQTYBalance;
            uint240 prevVotes = uint240(_prevLQTYBalance) * uint240(prevOuterAverageAge);
            uint240 newVotes = uint240(deltaLQTY) * uint240(newInnerAverageAge);
            uint240 votes = prevVotes + newVotes;
            newOuterAverageAge = (_newLQTYBalance == 0) ? 0 : uint32(votes / uint240(_newLQTYBalance));
        } else {
            uint88 deltaLQTY = _prevLQTYBalance - _newLQTYBalance;
            uint240 prevVotes = uint240(_prevLQTYBalance) * uint240(prevOuterAverageAge);
            uint240 newVotes = uint240(deltaLQTY) * uint240(newInnerAverageAge);
            uint240 votes = (prevVotes >= newVotes) ? prevVotes - newVotes : 0;
            newOuterAverageAge = (_newLQTYBalance == 0) ? 0 : uint32(votes / uint240(_newLQTYBalance));
        }

        if (newOuterAverageAge > block.timestamp) return 0;
        return uint32(block.timestamp - newOuterAverageAge);
    }

    /*//////////////////////////////////////////////////////////////
                                STAKING
    //////////////////////////////////////////////////////////////*/

    function _deposit(uint88 _lqtyAmount) private returns (UserProxy) {
        require(_lqtyAmount > 0, "Governance: zero-lqty-amount");

        address userProxyAddress = deriveUserProxyAddress(msg.sender);

        if (userProxyAddress.code.length == 0) {
            deployUserProxy();
        }

        UserProxy userProxy = UserProxy(payable(userProxyAddress));

        uint88 lqtyStaked = uint88(stakingV1.stakes(userProxyAddress));

        // update the average staked timestamp for LQTY staked by the user
        UserState memory userState = userStates[msg.sender];
        userState.averageStakingTimestamp = _calculateAverageTimestamp(
            userState.averageStakingTimestamp, uint32(block.timestamp), lqtyStaked, lqtyStaked + _lqtyAmount
        );
        userStates[msg.sender] = userState;

        emit DepositLQTY(msg.sender, _lqtyAmount);

        return userProxy;
    }

    /// @inheritdoc IGovernance
    function depositLQTY(uint88 _lqtyAmount) external nonReentrant {
        UserProxy userProxy = _deposit(_lqtyAmount);
        userProxy.stake(_lqtyAmount, msg.sender);
    }

    /// @inheritdoc IGovernance
    function depositLQTYViaPermit(uint88 _lqtyAmount, PermitParams calldata _permitParams) external nonReentrant {
        UserProxy userProxy = _deposit(_lqtyAmount);
        userProxy.stakeViaPermit(_lqtyAmount, msg.sender, _permitParams);
    }

    /// @inheritdoc IGovernance
    function withdrawLQTY(uint88 _lqtyAmount) external nonReentrant {
        UserProxy userProxy = UserProxy(payable(deriveUserProxyAddress(msg.sender)));
        require(address(userProxy).code.length != 0, "Governance: user-proxy-not-deployed");

        uint88 lqtyStaked = uint88(stakingV1.stakes(address(userProxy)));

        UserState storage userState = userStates[msg.sender];

        // check if user has enough unallocated lqty
        require(_lqtyAmount <= lqtyStaked - userState.allocatedLQTY, "Governance: insufficient-unallocated-lqty");

        (uint256 accruedLUSD, uint256 accruedETH) = userProxy.unstake(_lqtyAmount, msg.sender, msg.sender);

        emit WithdrawLQTY(msg.sender, _lqtyAmount, accruedLUSD, accruedETH);
    }

    /// @inheritdoc IGovernance
    function claimFromStakingV1(address _rewardRecipient) external returns (uint256 accruedLUSD, uint256 accruedETH) {
        address payable userProxyAddress = payable(deriveUserProxyAddress(msg.sender));
        require(userProxyAddress.code.length != 0, "Governance: user-proxy-not-deployed");
        return UserProxy(userProxyAddress).unstake(0, _rewardRecipient, _rewardRecipient);
    }

    /*//////////////////////////////////////////////////////////////
                                 VOTING
    //////////////////////////////////////////////////////////////*/

    /// @inheritdoc IGovernance
    function epoch() public view returns (uint16) {
        if (block.timestamp < EPOCH_START) return 0;
        return uint16(((block.timestamp - EPOCH_START) / EPOCH_DURATION) + 1);
    }

    /// @inheritdoc IGovernance
    function epochStart() public view returns (uint32) {
        uint16 currentEpoch = epoch();
        if (currentEpoch == 0) return 0;
        return uint32(EPOCH_START + (currentEpoch - 1) * EPOCH_DURATION);
    }

    /// @inheritdoc IGovernance
    function secondsWithinEpoch() public view returns (uint32) {
        if (block.timestamp < EPOCH_START) return 0;
        return uint32((block.timestamp - EPOCH_START) % EPOCH_DURATION);
    }

    /// @inheritdoc IGovernance
    function lqtyToVotes(uint88 _lqtyAmount, uint256 _currentTimestamp, uint32 _averageTimestamp)
        public
        pure
        returns (uint240)
    {
        return uint240(_lqtyAmount) * _averageAge(uint32(_currentTimestamp), _averageTimestamp);
    }

    /// @inheritdoc IGovernance
    function calculateVotingThreshold() public view returns (uint256) {
        uint256 snapshotVotes = votesSnapshot.votes;
        if (snapshotVotes == 0) return 0;

        uint256 minVotes; // to reach MIN_CLAIM: snapshotVotes * MIN_CLAIM / boldAccrued
        uint256 payoutPerVote = boldAccrued * WAD / snapshotVotes;
        if (payoutPerVote != 0) {
            minVotes = MIN_CLAIM * WAD / payoutPerVote;
        }
        return max(snapshotVotes * VOTING_THRESHOLD_FACTOR / WAD, minVotes);
    }

    // Snapshots votes for the previous epoch and accrues funds for the current epoch
    function _snapshotVotes() internal returns (VoteSnapshot memory snapshot, GlobalState memory state) {
        uint16 currentEpoch = epoch();
        snapshot = votesSnapshot;
        state = globalState;
        if (snapshot.forEpoch < currentEpoch - 1) {
            snapshot.votes = lqtyToVotes(state.countedVoteLQTY, epochStart(), state.countedVoteLQTYAverageTimestamp);
            snapshot.forEpoch = currentEpoch - 1;
            votesSnapshot = snapshot;
            uint256 boldBalance = bold.balanceOf(address(this));
            boldAccrued = (boldBalance < MIN_ACCRUAL) ? 0 : boldBalance;
            emit SnapshotVotes(snapshot.votes, snapshot.forEpoch);
        }
    }

    // Snapshots votes for an initiative for the previous epoch but only count the votes
    // if the received votes meet the voting threshold
    function _snapshotVotesForInitiative(address _initiative)
        internal
        returns (InitiativeVoteSnapshot memory initiativeSnapshot, InitiativeState memory initiativeState)
    {
        uint16 currentEpoch = epoch();
        initiativeSnapshot = votesForInitiativeSnapshot[_initiative];
        initiativeState = initiativeStates[_initiative];
        if (initiativeSnapshot.forEpoch < currentEpoch - 1) {
            uint256 votingThreshold = calculateVotingThreshold();
            uint32 start = epochStart();
            uint240 votes =
                lqtyToVotes(initiativeState.voteLQTY, start, initiativeState.averageStakingTimestampVoteLQTY);
            uint240 vetos =
                lqtyToVotes(initiativeState.vetoLQTY, start, initiativeState.averageStakingTimestampVetoLQTY);
            // if the votes didn't meet the voting threshold then no votes qualify
            /// @audit TODO TEST THIS
            /// The change means that all logic for votes and rewards must be done in `getInitiativeState`
            initiativeSnapshot.votes = uint224(votes); /// @audit TODO: We should change this to check the treshold, we should instead use the snapshot to just report all the valid data

            initiativeSnapshot.vetos = uint224(vetos); /// @audit TODO: Overflow + order of operations

            initiativeSnapshot.forEpoch = currentEpoch - 1; 

            /// @audit Conditional
            /// If we meet the threshold then we increase this
            /// TODO: Either simplify, or use this for the state machine as well
            if(
                initiativeSnapshot.votes > initiativeSnapshot.vetos &&
                initiativeSnapshot.votes >= votingThreshold
            ) {
                initiativeSnapshot.lastCountedEpoch = currentEpoch - 1; /// @audit This updating makes it so that we lose track | TODO: Find a better way
            }

            votesForInitiativeSnapshot[_initiative] = initiativeSnapshot;
            emit SnapshotVotesForInitiative(_initiative, initiativeSnapshot.votes, initiativeSnapshot.forEpoch);
        }
    }

    /// @inheritdoc IGovernance
    function snapshotVotesForInitiative(address _initiative)
        external
        nonReentrant
        returns (VoteSnapshot memory voteSnapshot, InitiativeVoteSnapshot memory initiativeVoteSnapshot)
    {
        (voteSnapshot,) = _snapshotVotes();
        (initiativeVoteSnapshot,) = _snapshotVotesForInitiative(_initiative);
    }


    /// @notice Given an initiative, return whether the initiative will be unregisted, whether it can claim and which epoch it last claimed at
    enum InitiativeStatus {
        SKIP, /// This epoch will result in no rewards and no unregistering
        CLAIMABLE, /// This epoch will result in claiming rewards
        CLAIMED, /// The rewards for this epoch have been claimed
        UNREGISTERABLE, /// Can be unregistered
        DISABLED // It was already Unregistered
    }
    /**
        FSM:
            - Can claim (false, true, epoch - 1 - X)
            - Has claimed (false, false, epoch - 1)
            - Cannot claim and should not be kicked (false, false, epoch - 1 - [0, X])
            - Should be kicked (true, false, epoch - 1 - [UNREGISTRATION_AFTER_EPOCHS, UNREGISTRATION_AFTER_EPOCHS + X])
     */

    function getInitiativeState(address _initiative) public returns (InitiativeStatus status, uint16 lastEpochClaim, uint256 claimableAmount) {
        (VoteSnapshot memory votesSnapshot_,) = _snapshotVotes();
        (InitiativeVoteSnapshot memory votesForInitiativeSnapshot_, InitiativeState memory initiativeState) = _snapshotVotesForInitiative(_initiative);

        lastEpochClaim = initiativeStates[_initiative].lastEpochClaim;

        // == Already Claimed Condition == //
        if(lastEpochClaim >= epoch() - 1) {
            // early return, we have already claimed
            return (InitiativeStatus.CLAIMED, lastEpochClaim, claimableAmount);
        }

        // == Disabled Condition == //
        // TODO: If a initiative is disabled, we return false and the last epoch claim
        if(registeredInitiatives[_initiative] == UNREGISTERED_INITIATIVE) {
            return (InitiativeStatus.DISABLED, lastEpochClaim, 0); /// @audit By definition it must have zero rewards
        }


        // == Unregister Condition == //
        /// @audit epoch() - 1 because we can have Now - 1 and that's not a removal case | TODO: Double check | Worst case QA, off by one epoch
        // TODO: IMO we can use the claimed variable here
        /// This shifts the logic by 1 epoch
        if((votesForInitiativeSnapshot_.lastCountedEpoch + UNREGISTRATION_AFTER_EPOCHS < epoch() - 1)
            ||  votesForInitiativeSnapshot_.vetos > votesForInitiativeSnapshot_.votes
                        && votesForInitiativeSnapshot_.vetos > calculateVotingThreshold() * UNREGISTRATION_THRESHOLD_FACTOR / WAD
        ) {
            return (InitiativeStatus.UNREGISTERABLE, lastEpochClaim, 0);
        }

        // How do we know that they have canClaimRewards?
        // They must have votes / totalVotes AND meet the Requirement AND not be vetoed
        /// @audit if we already are above, then why are we re-computing this?
        // Ultimately the checkpoint logic for initiative is fine, so we can skip this
        
        // TODO: Where does this fit exactly?
        // Edge case of 0 votes
        if(votesSnapshot_.votes == 0) {
            return (InitiativeStatus.SKIP, lastEpochClaim, 0);
        }


        // == Vetoed this Epoch Condition == //
        if(votesForInitiativeSnapshot_.vetos >= votesForInitiativeSnapshot_.votes) {
            return (InitiativeStatus.SKIP, lastEpochClaim, 0); /// @audit Technically VETOED
        }

        // == Not meeting threshold Condition == //

        if(calculateVotingThreshold() > votesForInitiativeSnapshot_.votes) {
            return (InitiativeStatus.SKIP, lastEpochClaim, 0);
        }

        // == Rewards Conditions (votes can be zero, logic is the same) == //
        uint256 claim = votesForInitiativeSnapshot_.votes * boldAccrued / votesSnapshot_.votes;
        return (InitiativeStatus.CLAIMABLE, lastEpochClaim, claim);
    }

    /// @inheritdoc IGovernance
    function registerInitiative(address _initiative) external nonReentrant {
        bold.safeTransferFrom(msg.sender, address(this), REGISTRATION_FEE);

        require(_initiative != address(0), "Governance: zero-address");
        require(registeredInitiatives[_initiative] == 0, "Governance: initiative-already-registered");

        address userProxyAddress = deriveUserProxyAddress(msg.sender);
        (VoteSnapshot memory snapshot,) = _snapshotVotes();
        UserState memory userState = userStates[msg.sender];

        // an initiative can be registered if the registrant has more voting power (LQTY * age)
        // than the registration threshold derived from the previous epoch's total global votes
        require(
            lqtyToVotes(uint88(stakingV1.stakes(userProxyAddress)), block.timestamp, userState.averageStakingTimestamp)
                >= snapshot.votes * REGISTRATION_THRESHOLD_FACTOR / WAD,
            "Governance: insufficient-lqty"
        );

        uint16 currentEpoch = epoch();

        registeredInitiatives[_initiative] = currentEpoch;

        emit RegisterInitiative(_initiative, msg.sender, currentEpoch);

        try IInitiative(_initiative).onRegisterInitiative(currentEpoch) {} catch {}
    }

    /// @inheritdoc IGovernance
    function allocateLQTY(
        address[] calldata _initiatives,
        int88[] calldata _deltaLQTYVotes,
        int88[] calldata _deltaLQTYVetos
    ) external nonReentrant {
        require(
            _initiatives.length == _deltaLQTYVotes.length && _initiatives.length == _deltaLQTYVetos.length,
            "Governance: array-length-mismatch"
        );

        (, GlobalState memory state) = _snapshotVotes();

        uint256 votingThreshold = calculateVotingThreshold();
        uint16 currentEpoch = epoch();

        UserState memory userState = userStates[msg.sender];

        for (uint256 i = 0; i < _initiatives.length; i++) {
            address initiative = _initiatives[i];
            int88 deltaLQTYVotes = _deltaLQTYVotes[i];
            int88 deltaLQTYVetos = _deltaLQTYVetos[i];

            // TODO: Better assertion
            /// Can remove or add
            /// But cannot add or remove both

            // only allow vetoing post the voting cutoff
            require(
                deltaLQTYVotes <= 0 || deltaLQTYVotes >= 0 && secondsWithinEpoch() <= EPOCH_VOTING_CUTOFF,
                "Governance: epoch-voting-cutoff"
            );
            
            {
                uint16 registeredAtEpoch = registeredInitiatives[initiative];
                if(deltaLQTYVotes > 0 || deltaLQTYVetos > 0) {
                    require(currentEpoch > registeredAtEpoch && registeredAtEpoch != 0, "Governance: initiative-not-active");
                } /// @audit TODO: We must allow removals for Proposals that are disabled | Should use the flag u16
                
                if(registeredAtEpoch == UNREGISTERED_INITIATIVE) {
                    require(deltaLQTYVotes <= 0 && deltaLQTYVetos <= 0, "Must be a withdrawal");
                }
            }
            // TODO: CHANGE
            // Can add if active
            // Can remove if inactive
            // only allow allocations to initiatives that are active
            // an initiative becomes active in the epoch after it is registered


            (, InitiativeState memory initiativeState) = _snapshotVotesForInitiative(initiative);

            // deep copy of the initiative's state before the allocation
            InitiativeState memory prevInitiativeState = InitiativeState(
                initiativeState.voteLQTY,
                initiativeState.vetoLQTY,
                initiativeState.averageStakingTimestampVoteLQTY,
                initiativeState.averageStakingTimestampVetoLQTY,
                initiativeState.lastEpochClaim
            );

            // update the average staking timestamp for the initiative based on the user's average staking timestamp
            initiativeState.averageStakingTimestampVoteLQTY = _calculateAverageTimestamp(
                initiativeState.averageStakingTimestampVoteLQTY,
                userState.averageStakingTimestamp,
                initiativeState.voteLQTY,
                add(initiativeState.voteLQTY, deltaLQTYVotes)
            );
            initiativeState.averageStakingTimestampVetoLQTY = _calculateAverageTimestamp(
                initiativeState.averageStakingTimestampVetoLQTY,
                userState.averageStakingTimestamp,
                initiativeState.vetoLQTY,
                add(initiativeState.vetoLQTY, deltaLQTYVetos)
            );

            // allocate the voting and vetoing LQTY to the initiative
            initiativeState.voteLQTY = add(initiativeState.voteLQTY, deltaLQTYVotes);
            initiativeState.vetoLQTY = add(initiativeState.vetoLQTY, deltaLQTYVetos);

            // update the initiative's state
            initiativeStates[initiative] = initiativeState;

            // update the average staking timestamp for all counted voting LQTY
            state.countedVoteLQTYAverageTimestamp = _calculateAverageTimestamp(
                state.countedVoteLQTYAverageTimestamp,
                initiativeState.averageStakingTimestampVoteLQTY,
                state.countedVoteLQTY,
                state.countedVoteLQTY - prevInitiativeState.voteLQTY
            );
            state.countedVoteLQTY -= prevInitiativeState.voteLQTY;

            state.countedVoteLQTYAverageTimestamp = _calculateAverageTimestamp(
                state.countedVoteLQTYAverageTimestamp,
                initiativeState.averageStakingTimestampVoteLQTY,
                state.countedVoteLQTY,
                state.countedVoteLQTY + initiativeState.voteLQTY
            );
            state.countedVoteLQTY += initiativeState.voteLQTY;



            // allocate the voting and vetoing LQTY to the initiative
            Allocation memory allocation = lqtyAllocatedByUserToInitiative[msg.sender][initiative];
            allocation.voteLQTY = add(allocation.voteLQTY, deltaLQTYVotes);
            allocation.vetoLQTY = add(allocation.vetoLQTY, deltaLQTYVetos);
            allocation.atEpoch = currentEpoch;
            require(!(allocation.voteLQTY != 0 && allocation.vetoLQTY != 0), "Governance: vote-and-veto");
            lqtyAllocatedByUserToInitiative[msg.sender][initiative] = allocation;

            userState.allocatedLQTY = add(userState.allocatedLQTY, deltaLQTYVotes + deltaLQTYVetos);

            emit AllocateLQTY(msg.sender, initiative, deltaLQTYVotes, deltaLQTYVetos, currentEpoch);

            try IInitiative(initiative).onAfterAllocateLQTY(
                currentEpoch, msg.sender, allocation.voteLQTY, allocation.vetoLQTY
            ) {} catch {}
        }

        require(
            userState.allocatedLQTY == 0
                || userState.allocatedLQTY <= uint88(stakingV1.stakes(deriveUserProxyAddress(msg.sender))),
            "Governance: insufficient-or-unallocated-lqty"
        );

        globalState = state;
        userStates[msg.sender] = userState;
    }

    /// @inheritdoc IGovernance
    function unregisterInitiative(address _initiative) external nonReentrant {
        uint16 registrationEpoch = registeredInitiatives[_initiative];
        require(registrationEpoch != 0, "Governance: initiative-not-registered");
        uint16 currentEpoch = epoch();
        require(registrationEpoch + REGISTRATION_WARM_UP_PERIOD < currentEpoch, "Governance: initiative-in-warm-up");

        (, GlobalState memory state) = _snapshotVotes();
        (InitiativeVoteSnapshot memory votesForInitiativeSnapshot_, InitiativeState memory initiativeState) =
            _snapshotVotesForInitiative(_initiative);

        /// Invariant: Must only claim once or unregister
        require(initiativeState.lastEpochClaim < epoch() - 1);
        
        (InitiativeStatus status, , )= getInitiativeState(_initiative);
        require(status == InitiativeStatus.UNREGISTERABLE, "Governance: cannot-unregister-initiative");

        /// @audit TODO: Verify that the FSM here is correct

        // recalculate the average staking timestamp for all counted voting LQTY if the initiative was counted in
        state.countedVoteLQTYAverageTimestamp = _calculateAverageTimestamp(
            state.countedVoteLQTYAverageTimestamp,
            initiativeState.averageStakingTimestampVoteLQTY,
            state.countedVoteLQTY,
            state.countedVoteLQTY - initiativeState.voteLQTY
        );
        state.countedVoteLQTY -= initiativeState.voteLQTY;
        globalState = state;

        /// @audit removal math causes issues
        // delete initiativeStates[_initiative]; 

        /// @audit Should not delete this
        /// weeks * 2^16 > u32 so the contract will stop working before this is an issue
        registeredInitiatives[_initiative] = UNREGISTERED_INITIATIVE; 

        emit UnregisterInitiative(_initiative, currentEpoch);

        try IInitiative(_initiative).onUnregisterInitiative(currentEpoch) {} catch {}
    }

    /// @inheritdoc IGovernance
    function claimForInitiative(address _initiative) external nonReentrant returns (uint256) {
        (VoteSnapshot memory votesSnapshot_,) = _snapshotVotes();
        (InitiativeVoteSnapshot memory votesForInitiativeSnapshot_, InitiativeState memory initiativeState_) = _snapshotVotesForInitiative(_initiative);

        // TODO: Return type from state FSM can be standardized
        (InitiativeStatus status, , uint256 claimableAmount ) = getInitiativeState(_initiative);

        /// @audit Return 0 if we cannot claim
        /// INVARIANT:
        /// We cannot claim only for 2 reasons:
        /// We have already claimed
        /// We do not meet the threshold
        /// TODO: Enforce this with assertions
        if(status != InitiativeStatus.CLAIMABLE) {
            return 0;
        }
        
        assert(votesSnapshot_.forEpoch == epoch() - 1); /// @audit INVARIANT: You can only claim for previous epoch
        /// All unclaimed rewards are always recycled

        initiativeStates[_initiative].lastEpochClaim = epoch() - 1;
        votesForInitiativeSnapshot[_initiative] = votesForInitiativeSnapshot_; // implicitly prevents double claiming

        bold.safeTransfer(_initiative, claimableAmount);

        emit ClaimForInitiative(_initiative, claimableAmount, votesSnapshot_.forEpoch);

        try IInitiative(_initiative).onClaimForInitiative(votesSnapshot_.forEpoch, claimableAmount) {} catch {}

        return claimableAmount;
    }
}<|MERGE_RESOLUTION|>--- conflicted
+++ resolved
@@ -72,11 +72,7 @@
     /// @inheritdoc IGovernance
     mapping(address => uint16) public override registeredInitiatives;
 
-<<<<<<< HEAD
-    error RegistrationFailed(address initiative);
-=======
     uint16 constant UNREGISTERED_INITIATIVE = type(uint16).max;
->>>>>>> c1945bf7
 
     constructor(
         address _lqty,
