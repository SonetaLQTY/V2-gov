--- conflicted
+++ resolved
@@ -594,25 +594,6 @@
 
     /// @inheritdoc IGovernance
     function unregisterInitiative(address _initiative) external nonReentrant {
-<<<<<<< HEAD
-        uint16 registrationEpoch = registeredInitiatives[_initiative];
-        require(registrationEpoch != 0, "Governance: initiative-not-registered"); /// @audit use FSM
-        uint16 currentEpoch = epoch();
-        /// @audit Can delete this and refactor to not be necessary
-        require(registrationEpoch + REGISTRATION_WARM_UP_PERIOD < currentEpoch, "Governance: initiative-in-warm-up"); /// @audit use FSM
-
-        /// @audit GAS -> Use memory vals for `getInitiativeState`
-        (, GlobalState memory state) = _snapshotVotes();
-        (InitiativeVoteSnapshot memory votesForInitiativeSnapshot_, InitiativeState memory initiativeState) =
-            _snapshotVotesForInitiative(_initiative);
-
-        /// Invariant: Must only claim once or unregister
-        require(initiativeState.lastEpochClaim < epoch() - 1);
-        
-        (InitiativeStatus status, , ) = getInitiativeState(_initiative); /// @audit use FSM
-        require(status == InitiativeStatus.UNREGISTERABLE, "Governance: cannot-unregister-initiative");
-
-=======
         /// Enforce FSM
         (VoteSnapshot memory votesSnapshot_ , GlobalState memory state) = _snapshotVotes();
         (InitiativeVoteSnapshot memory votesForInitiativeSnapshot_, InitiativeState memory initiativeState) =
@@ -629,7 +610,6 @@
         /// @audit Invariant: Must only claim once or unregister
         assert(initiativeState.lastEpochClaim < currentEpoch - 1);
 
->>>>>>> 6309c907
         // recalculate the average staking timestamp for all counted voting LQTY if the initiative was counted in
         /// @audit CRIT HERE | The math on removing messes stuff up
         /// Prob need to remove this
@@ -653,17 +633,11 @@
 
     /// @inheritdoc IGovernance
     function claimForInitiative(address _initiative) external nonReentrant returns (uint256) {
-<<<<<<< HEAD
-        /// @audit GAS - initiative state vs snapshot
-        (VoteSnapshot memory votesSnapshot_,) = _snapshotVotes();
-        (InitiativeStatus status, , uint256 claimableAmount ) = getInitiativeState(_initiative);
-=======
         (VoteSnapshot memory votesSnapshot_ , GlobalState memory state) = _snapshotVotes();
         (InitiativeVoteSnapshot memory votesForInitiativeSnapshot_, InitiativeState memory initiativeState) =
             _snapshotVotesForInitiative(_initiative);
 
         (InitiativeStatus status, , uint256 claimableAmount) = getInitiativeState(_initiative, votesSnapshot_, votesForInitiativeSnapshot_, initiativeState);
->>>>>>> 6309c907
 
         if(status != InitiativeStatus.CLAIMABLE) {
             return 0;
