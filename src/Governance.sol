--- conflicted
+++ resolved
@@ -729,33 +729,17 @@
             );
 
             // update the average staking timestamp for the initiative based on the user's average staking timestamp
-<<<<<<< HEAD
-            initiativeState.averageStakingTimestampVoteLQTY = _calculateAverageTimestamp(
-                initiativeState.averageStakingTimestampVoteLQTY,
-                userState.averageStakingTimestamp,
-                initiativeState.voteLQTY,
-                add(initiativeState.voteLQTY, deltaLQTYVotes)
-            );
-            initiativeState.averageStakingTimestampVetoLQTY = _calculateAverageTimestamp(
-                initiativeState.averageStakingTimestampVetoLQTY,
-                userState.averageStakingTimestamp,
-                initiativeState.vetoLQTY,
-                add(initiativeState.vetoLQTY, deltaLQTYVetos)
-=======
             vars.initiativeState.averageStakingTimestampVoteLQTY = _calculateAverageTimestamp(
                 vars.initiativeState.averageStakingTimestampVoteLQTY,
                 vars.userState.averageStakingTimestamp,
-                /// @audit This is wrong unless we enforce a reset on deposit and withdrawal
                 vars.initiativeState.voteLQTY,
                 add(vars.initiativeState.voteLQTY, deltaLQTYVotes)
             );
             vars.initiativeState.averageStakingTimestampVetoLQTY = _calculateAverageTimestamp(
                 vars.initiativeState.averageStakingTimestampVetoLQTY,
                 vars.userState.averageStakingTimestamp,
-                /// @audit This is wrong unless we enforce a reset on deposit and withdrawal
                 vars.initiativeState.vetoLQTY,
                 add(vars.initiativeState.vetoLQTY, deltaLQTYVetos)
->>>>>>> 078a766f
             );
 
             // allocate the voting and vetoing LQTY to the initiative
@@ -776,27 +760,14 @@
             if (status != InitiativeStatus.DISABLED) {
                 /// Removing votes from state desynchs the state until all users remove their votes from the initiative
                 /// The invariant that holds is: the one that removes the initiatives that have been unregistered
-<<<<<<< HEAD
-                state.countedVoteLQTYAverageTimestamp = _calculateAverageTimestamp(
-                    state.countedVoteLQTYAverageTimestamp,
-                    prevInitiativeState.averageStakingTimestampVoteLQTY,
-                    state.countedVoteLQTY,
-                    state.countedVoteLQTY - prevInitiativeState.voteLQTY
-                );
-                assert(state.countedVoteLQTY >= prevInitiativeState.voteLQTY);
-                state.countedVoteLQTY -= prevInitiativeState.voteLQTY;
-=======
                 vars.state.countedVoteLQTYAverageTimestamp = _calculateAverageTimestamp(
                     vars.state.countedVoteLQTYAverageTimestamp,
                     vars.prevInitiativeState.averageStakingTimestampVoteLQTY,
-                    /// @audit We don't have a test that fails when this line is changed
                     vars.state.countedVoteLQTY,
                     vars.state.countedVoteLQTY - vars.prevInitiativeState.voteLQTY
                 );
                 assert(vars.state.countedVoteLQTY >= vars.prevInitiativeState.voteLQTY);
-                /// @audit INVARIANT: Never overflows
                 vars.state.countedVoteLQTY -= vars.prevInitiativeState.voteLQTY;
->>>>>>> 078a766f
 
                 vars.state.countedVoteLQTYAverageTimestamp = _calculateAverageTimestamp(
                     vars.state.countedVoteLQTYAverageTimestamp,
