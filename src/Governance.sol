--- conflicted
+++ resolved
@@ -424,57 +424,6 @@
     }
 
     /// @inheritdoc IGovernance
-<<<<<<< HEAD
-=======
-    function unregisterInitiative(address _initiative) external nonReentrant {
-        uint16 registrationEpoch = registeredInitiatives[_initiative];
-        require(registrationEpoch != 0, "Governance: initiative-not-registered");
-        uint16 currentEpoch = epoch();
-        require(registrationEpoch + REGISTRATION_WARM_UP_PERIOD < currentEpoch, "Governance: initiative-in-warm-up");
-
-        (, GlobalState memory state) = _snapshotVotes();
-        (InitiativeVoteSnapshot memory votesForInitiativeSnapshot_, InitiativeState memory initiativeState) =
-            _snapshotVotesForInitiative(_initiative);
-
-        uint256 vetosForInitiative =
-            lqtyToVotes(initiativeState.vetoLQTY, block.timestamp, initiativeState.averageStakingTimestampVetoLQTY);
-
-        // an initiative can be unregistered if it has no votes and has been inactive for 'UNREGISTRATION_AFTER_EPOCHS'
-        // epochs or if it has received more vetos than votes and the vetos are more than
-        // 'UNREGISTRATION_THRESHOLD_FACTOR' times the voting threshold
-        require(
-            (votesForInitiativeSnapshot_.lastCountedEpoch + UNREGISTRATION_AFTER_EPOCHS < currentEpoch)
-                || (
-                    vetosForInitiative > votesForInitiativeSnapshot_.votes
-                        && vetosForInitiative > calculateVotingThreshold() * UNREGISTRATION_THRESHOLD_FACTOR / WAD
-                ),
-            "Governance: cannot-unregister-initiative"
-        );
-
-        // recalculate the average staking timestamp for all counted voting LQTY if the initiative was counted in
-        if (initiativeState.counted == 1) {
-            state.countedVoteLQTYAverageTimestamp = _calculateAverageTimestamp(
-                state.countedVoteLQTYAverageTimestamp,
-                initiativeState.averageStakingTimestampVoteLQTY,
-                state.countedVoteLQTY,
-                state.countedVoteLQTY - initiativeState.voteLQTY
-            );
-            state.countedVoteLQTY -= initiativeState.voteLQTY;
-            globalState = state;
-        }
-
-        delete initiativeStates[_initiative];
-        delete registeredInitiatives[_initiative];
-
-        emit UnregisterInitiative(_initiative, currentEpoch);
-
-        // try IInitiative(_initiative).onUnregisterInitiative(currentEpoch) {} catch {}
-        // Replaces try / catch | Enforces sufficient gas is passed
-        safeCallWithMinGas(_initiative, MIN_GAS_TO_HOOK, 0, abi.encodeCall(IInitiative.onUnregisterInitiative, (currentEpoch)));
-    }
-
-    /// @inheritdoc IGovernance
->>>>>>> 0110a21d
     function allocateLQTY(
         address[] calldata _initiatives,
         int88[] calldata _deltaLQTYVotes,
@@ -557,7 +506,6 @@
             initiativeStates[initiative] = initiativeState;
 
             // update the average staking timestamp for all counted voting LQTY
-<<<<<<< HEAD
             state.countedVoteLQTYAverageTimestamp = _calculateAverageTimestamp(
                 state.countedVoteLQTYAverageTimestamp,
                 initiativeState.averageStakingTimestampVoteLQTY,
@@ -575,26 +523,6 @@
             state.countedVoteLQTY += initiativeState.voteLQTY;
 
 
-=======
-            if (prevInitiativeState.counted == 1) {
-                state.countedVoteLQTYAverageTimestamp = _calculateAverageTimestamp(
-                    state.countedVoteLQTYAverageTimestamp,
-                    prevInitiativeState.averageStakingTimestampVoteLQTY,
-                    state.countedVoteLQTY,
-                    state.countedVoteLQTY - prevInitiativeState.voteLQTY
-                );
-                state.countedVoteLQTY -= prevInitiativeState.voteLQTY;
-            }
-            if (initiativeState.counted == 1) {
-                state.countedVoteLQTYAverageTimestamp = _calculateAverageTimestamp(
-                    state.countedVoteLQTYAverageTimestamp,
-                    initiativeState.averageStakingTimestampVoteLQTY,
-                    state.countedVoteLQTY,
-                    state.countedVoteLQTY + initiativeState.voteLQTY
-                );
-                state.countedVoteLQTY += initiativeState.voteLQTY;
-            }
->>>>>>> 0110a21d
 
             // allocate the voting and vetoing LQTY to the initiative
             Allocation memory allocation = lqtyAllocatedByUserToInitiative[msg.sender][initiative];
@@ -663,7 +591,9 @@
 
         emit UnregisterInitiative(_initiative, currentEpoch);
 
-        try IInitiative(_initiative).onUnregisterInitiative(currentEpoch) {} catch {}
+        // try IInitiative(_initiative).onUnregisterInitiative(currentEpoch) {} catch {}
+        // Replaces try / catch | Enforces sufficient gas is passed
+        safeCallWithMinGas(_initiative, MIN_GAS_TO_HOOK, 0, abi.encodeCall(IInitiative.onUnregisterInitiative, (currentEpoch)));
     }
 
     /// @inheritdoc IGovernance
@@ -694,13 +624,9 @@
 
         emit ClaimForInitiative(_initiative, claimableAmount, votesSnapshot_.forEpoch);
 
-<<<<<<< HEAD
-        try IInitiative(_initiative).onClaimForInitiative(votesSnapshot_.forEpoch, claimableAmount) {} catch {}
-=======
-        // try IInitiative(_initiative).onClaimForInitiative(votesSnapshot_.forEpoch, claim) {} catch {}
+        // try IInitiative(_initiative).onClaimForInitiative(votesSnapshot_.forEpoch, claimableAmount) {} catch {}
         // Replaces try / catch | Enforces sufficient gas is passed
-        safeCallWithMinGas(_initiative, MIN_GAS_TO_HOOK, 0, abi.encodeCall(IInitiative.onClaimForInitiative, (votesSnapshot_.forEpoch, claim)));
->>>>>>> 0110a21d
+        safeCallWithMinGas(_initiative, MIN_GAS_TO_HOOK, 0, abi.encodeCall(IInitiative.onClaimForInitiative, (votesSnapshot_.forEpoch, claimableAmount)));
 
         return claimableAmount;
     }
